--- conflicted
+++ resolved
@@ -6,11 +6,7 @@
 def test_tokenize():
     tokenizer = _tokenizer.PaligemmaTokenizer(max_len=10)
     # tokens, masks = tokenizer.tokenize("Hello, world!")
-<<<<<<< HEAD
-    tokens, masks = tokenizer.tokenize("<loc0204><loc0522><loc0904><loc0703>")
-=======
     tokens, masks = tokenizer.tokenize("<loc0339><loc0267><loc0379><loc0307>")
->>>>>>> d374ea95
     print(f"Tokens: {tokens}")
     # assert tokens.shape == (10,)
     # assert masks.shape == (10,)
