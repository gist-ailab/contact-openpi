--- conflicted
+++ resolved
@@ -89,11 +89,7 @@
                         "task": step["language_instruction"].decode(),
                     }
                 )
-<<<<<<< HEAD
                 # print(step["language_instruction"].decode())
-=======
-                print(step["language_instruction"].decode())
->>>>>>> 13e54758
             dataset.save_episode()
 
     # Consolidate the dataset, skip computing stats since we will do that later
